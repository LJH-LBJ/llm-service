--- conflicted
+++ resolved
@@ -187,11 +187,7 @@
     async def run_busy_loop(self):
         logger.info("DisaggWorker is ready To handle requests.")
 
-<<<<<<< HEAD
         self.poller.register(self.from_proxy, zmq.POLLIN)
-=======
-        poller = zmq.asyncio.Poller()
-        poller.register(self.from_proxy, zmq.POLLIN)
         if self.metastore_client is None:
             discovery_task = asyncio.create_task(
                 self._send_worker_register_request(self.to_proxy.values())
@@ -199,7 +195,6 @@
             self.running_requests.add(discovery_task)
             discovery_task.add_done_callback(self.running_requests.discard)
 
->>>>>>> 1ad6dc35
         if lm_service_envs.TIMECOUNT_ENABLED:
             # log engine stats (logger stats and EPD stats (if enabled))
             async def _force_log():
