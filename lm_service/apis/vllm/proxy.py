--- conflicted
+++ resolved
@@ -98,11 +98,8 @@
         metastore_client_config: Optional[dict] = None,
         log_stats: bool = True,
     ):
-<<<<<<< HEAD
         self.vllm_config = vllm_config
-=======
         # Validate input parameters for some components
->>>>>>> d4460818
         self._check_type("enable_health_monitor", enable_health_monitor, bool)
         self._check_positive("health_check_interval", health_check_interval)
         self._check_positive("health_threshold", health_threshold)
@@ -159,36 +156,7 @@
                 d_addr_list or pd_addr_list,
             )
 
-<<<<<<< HEAD
-        # Using the is_pd_merged as the only key to determine which instance cluster to initialize
-        init_params = locals()
-        self.active_types = (
-            {ServerType.E_INSTANCE, ServerType.PD_INSTANCE}
-            if self.is_pd_merged
-            else {
-                ServerType.E_INSTANCE,
-                ServerType.P_INSTANCE,
-                ServerType.D_INSTANCE,
-            }
-        )
-        for server_type in self.active_types:
-            if not use_metastore:
-                addr_param_name = SERVER_PARAMS_MAP[server_type][
-                    "addr_list_name"
-                ]
-                addr_list = [
-                    f"{self.transfer_protocol}://{addr}"
-                    for addr in init_params[str(addr_param_name)]
-                ]
-                sockets = self.connect_to_socket(addr_list)
-            else:
-                sockets = self.server_to_socket_map[server_type]
-            self._initialize_instance_clusters(server_type, sockets)
-
-    def _validate_input_addr_and_judge_pd_merged(
-=======
     def _init_cluster_with_addr_list(
->>>>>>> d4460818
         self,
         proxy_addr,
         encode_addr_list,
