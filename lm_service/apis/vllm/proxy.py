# SPDX-License-Identifier: Apache-2.0
# SPDX-FileCopyrightText: Copyright contributors to the LM-Service project

import asyncio
import os
import time
import uuid
from collections.abc import AsyncGenerator, Mapping
from typing import Any, Optional, Union

import msgspec
import numpy as np
import zmq
import zmq.asyncio
from vllm.config import ModelConfig, VllmConfig
from vllm.engine.protocol import EngineClient
from vllm.inputs.data import PromptType
from vllm.inputs.preprocess import InputPreprocessor
from vllm.lora.request import LoRARequest
from vllm.outputs import CompletionOutput, PoolingRequestOutput, RequestOutput
from vllm.pooling_params import PoolingParams
from vllm.sampling_params import SamplingParams
from vllm.transformers_utils.tokenizer import AnyTokenizer
from vllm.utils import Device, get_ip, get_open_port
from lm_service.protocol.protocol import (
    ExitRequest,
    FailureResponse,
    GenerationRequest,
    GenerationResponse,
    HeartbeatRequest,
    HeartbeatResponse,
    MetricsRequest,
    MetricsResponse,
    RequestType,
    ResponseType,
    ServerType,
<<<<<<< HEAD
    ShutdownRequest,
=======
    WorkerRegisterRequest,
>>>>>>> 1ad6dc35
)
from lm_service.request_stats import RequestStatsMonitor
from lm_service.routing_logic import (
    RoutingInterface,
    RandomRouter,
    RoundRobinRouter,
    LeastInFlightRouter,
)
from lm_service.service_discovery import HealthCheckServiceDiscovery
from lm_service.stats_loggers import MetricsReporter
import lm_service.envs as lm_service_envs
from lm_service.metastore_client.factory import (
    MetastoreClientFactory,
)
from lm_service.metastore_client.metastore_client_config import (
    MetastoreClientConfig,
    json_to_metastore_config,
)
from lm_service.utils import is_addr_ipv6

from lm_service.logger_utils import init_logger

logger = init_logger(__name__)

ROUTER_MAP = {
    "RandomRouter": RandomRouter,
    "RoundRobinRouter": RoundRobinRouter,
    "LeastInFlightRouter": LeastInFlightRouter,
}


class Proxy(EngineClient):
    """
    Proxy
    """

    def __init__(
        self,
        proxy_addr: Optional[str] = None,
        encode_addr_list: Optional[list[str]] = None,
        pd_addr_list: Optional[list[str]] = None,
        p_addr_list: Optional[list[str]] = None,
        d_addr_list: Optional[list[str]] = None,
        model_name: str = "",
        router: type[RoutingInterface] = RandomRouter,
        enable_health_monitor: bool = True,
        health_check_interval: float = 10.0,
        health_threshold: int = 3,
        transfer_protocol: Optional[str] = None,
        metastore_client_config: Optional[dict] = None,
    ):
        self.queues: dict[str, asyncio.Queue] = {}

        self.encoder = msgspec.msgpack.Encoder()
        self.transfer_protocol = (
            lm_service_envs.TRANSFER_PROTOCOL or transfer_protocol or "ipc"
        )
        self.ctx = zmq.asyncio.Context()
        self.encoder_addr_list: list[str] = []
        self.pd_addr_list: list[str] = []
        self.p_addr_list: list[str] = []
        self.d_addr_list: list[str] = []
        self.to_encode_sockets: dict[str, zmq.asyncio.Socket] = {}
        self.to_pd_sockets: dict[str, zmq.asyncio.Socket] = {}
        self.to_p_sockets: dict[str, zmq.asyncio.Socket] = {}
        self.to_d_sockets: dict[str, zmq.asyncio.Socket] = {}
        self.enable_health_monitor = enable_health_monitor
        self.health_check_interval = health_check_interval
        self.health_threshold = health_threshold
        self.output_handler: Optional[asyncio.Task] = None
        self.router = router
        self.is_pd_merged = True

        # Dummy: needed for EngineClient Protocol.
        self.model_config = ModelConfig(
            model=model_name,
            tokenizer=model_name,
            tokenizer_mode="auto",
            trust_remote_code=False,
            dtype="auto",
            task="generate",
            seed=42,
        )
        if (
            metastore_client_config is not None
            or lm_service_envs.LM_SERVICE_METASTORE_CLIENT is not None
        ):
            config: MetastoreClientConfig = json_to_metastore_config(
                metastore_client_config
            )
            local_ip = get_ip()
            proxy_port = (
                int(lm_service_envs.LM_SERVICE_RPC_PORT)
                if lm_service_envs.LM_SERVICE_RPC_PORT
                else get_open_port()
            )
            proxy_addr = f"{local_ip}:{proxy_port}"
            self.proxy_addr = f"{self.transfer_protocol}://{proxy_addr}"
            if is_addr_ipv6(proxy_addr) and self.transfer_protocol == "tcp":
                self.ctx.setsockopt(zmq.constants.IPV6, 1)
            self.metastore_client = (
                MetastoreClientFactory.create_metastore_client(
                    config=config,
                    node_info=self.proxy_addr,
                    engine_type=ServerType.PROXY.value,
                    to_encode_sockets=self.to_encode_sockets,
                    to_pd_sockets=self.to_pd_sockets,
                    to_p_sockets=self.to_p_sockets,
                    to_d_sockets=self.to_d_sockets,
                )
            )
            self.is_pd_merged = self.metastore_client.is_pd_merge
        elif (
            proxy_addr is None
            or encode_addr_list is None
            or (
                pd_addr_list is None
                and (p_addr_list is None or d_addr_list is None)
            )
        ):
            raise ValueError(
                "proxy_addr, encode_addr_list, pd_addr_list must be provided"
            )
        else:
            if pd_addr_list is None:
                self.is_pd_merged = False
            self.proxy_addr = f"{self.transfer_protocol}://{proxy_addr}"
            if is_addr_ipv6(proxy_addr) and self.transfer_protocol == "tcp":
                self.ctx.setsockopt(zmq.constants.IPV6, 1)
            self.encoder_addr_list = [
                f"{self.transfer_protocol}://{addr}"
                for addr in encode_addr_list or []
            ]
            self.pd_addr_list = [
                f"{self.transfer_protocol}://{addr}"
                for addr in pd_addr_list or []
            ]
            self.p_addr_list = [
                f"{self.transfer_protocol}://{addr}"
                for addr in p_addr_list or []
            ]
            self.d_addr_list = [
                f"{self.transfer_protocol}://{addr}"
                for addr in d_addr_list or []
            ]
            self.to_encode_sockets = self.connect_to_socket(
                self.encoder_addr_list
            )
            self.to_pd_sockets = self.connect_to_socket(self.pd_addr_list)
            self.to_p_sockets = self.connect_to_socket(self.p_addr_list)
            self.to_d_sockets = self.connect_to_socket(self.d_addr_list)

        (
            self.encoder_service_discovery,
            self.encoder_metrics_logger,
            self.encoder_request_stats_monitor,
            self.encoder_router,
        ) = self._initialize_instance_clusters(
            ServerType.E_INSTANCE,
            self.to_encode_sockets,
        )

        if self.is_pd_merged:
            (
                self.pd_service_discovery,
                self.pd_metrics_logger,
                self.pd_request_stats_monitor,
                self.pd_router,
            ) = self._initialize_instance_clusters(
                ServerType.PD_INSTANCE, self.to_pd_sockets
            )
        else:
            (
                self.p_service_discovery,
                self.p_metrics_logger,
                self.p_request_stats_monitor,
                self.p_router,
            ) = self._initialize_instance_clusters(
                ServerType.P_INSTANCE, self.to_p_sockets
            )
            (
                self.d_service_discovery,
                self.d_metrics_logger,
                self.d_request_stats_monitor,
                self.d_router,
            ) = self._initialize_instance_clusters(
                ServerType.D_INSTANCE, self.to_d_sockets
            )

    def _initialize_instance_clusters(
        self,
        engine_type: ServerType,
        socket_dict: dict[str, zmq.asyncio.Socket],
    ) -> tuple[
        HealthCheckServiceDiscovery,
        MetricsReporter,
        RequestStatsMonitor,
        RoutingInterface,
    ]:
        service_discovery = HealthCheckServiceDiscovery(
            server_type=engine_type,
            instances=socket_dict,
            enable_health_monitor=self.enable_health_monitor,
            health_check_interval=self.health_check_interval,
            health_threshold=self.health_threshold,
            health_check_func=self.check_health,
        )
        metrics_logger = MetricsReporter(
            server_type=engine_type,
            instances=socket_dict,
            get_metrics_func=self.get_metrics,
        )
        request_stats_monitor = RequestStatsMonitor(socket_dict)
        route_policy = f"LM_SERVICE_{engine_type.name}_ROUTER"
        instance_router = (
            ROUTER_MAP.get(getattr(lm_service_envs, route_policy), None)
            or self.router
        )()
        return (
            service_discovery,
            metrics_logger,
            request_stats_monitor,
            instance_router,
        )

    def shutdown(self):
        self.ctx.destroy()
        if (task := self.output_handler) is not None:
            task.cancel()

        socket_path = self.proxy_addr.replace(
            f"{self.transfer_protocol}://", ""
        )
        if self.transfer_protocol == "ipc" and os.path.exists(socket_path):
            os.remove(socket_path)

    async def log_metrics(self) -> None:
        if self.is_pd_merged:
            await self.pd_metrics_logger.get_metrics()
        else:
            await self.p_metrics_logger.get_metrics()
            await self.d_metrics_logger.get_metrics()

        await self.encoder_metrics_logger.get_metrics()

    def connect_to_socket(
        self, addr_list: list[str]
    ) -> dict[str, zmq.asyncio.Socket]:
        """
        Connect to a list of ZMQ PUSH sockets.

        Args:
            addr_list: A list of ZMQ socket addresses to connect to.

        Returns:
            A dict of connected ZMQ PUSH sockets, with addr as key.
        """
        to_sockets = {}
        for addr in addr_list:
            socket = self.ctx.socket(zmq.constants.PUSH)
            socket.connect(addr)
            to_sockets[addr] = socket
            logger.info(f"Connected to worker {addr} success")
        return to_sockets

    async def _run_encode(
        self,
        request: GenerationRequest,
        q: asyncio.Queue[Union[Exception, GenerationResponse]],
    ) -> None:
        """
        Send the encode request to one encoder worker.
        The encoder worker is selected based on hashing the request ID.
        """
        if not self.to_encode_sockets:
            raise RuntimeError(
                "No encode workers configured: encode_addr_list is empty."
            )

        try:
            payload = self.encoder.encode(request)
        except Exception as e:
            raise RuntimeError("Failed to serialize GenerationRequest") from e

        msg = (RequestType.ENCODE, payload)
        health_endpoints = self.encoder_service_discovery.get_health_endpoints()
        request_stats = self.encoder_request_stats_monitor.get_request_stats()
        addr = self.encoder_router.route_request(
            health_endpoints, request_stats
        )
        self.encoder_request_stats_monitor.on_new_request(
            addr, request_id=request.request_id
        )
        try:
            socket = self.to_encode_sockets[addr]
            if lm_service_envs.TIMECOUNT_ENABLED:
                proxy_to_encode_time_start = time.perf_counter()
            await socket.send_multipart(msg, copy=False)
            response = await self._await_with_timeout(request.request_id, q)
            if (
                lm_service_envs.TIMECOUNT_ENABLED
                and isinstance(response, GenerationResponse)
                and response.proxy_to_worker_time_end
            ):
                self.encoder_metrics_logger.add_proxy_to_instance_time(
                    addr,
                    response.proxy_to_worker_time_end
                    - proxy_to_encode_time_start,
                )

            if isinstance(response, Exception):
                raise response
        finally:
            self.encoder_request_stats_monitor.on_request_completed(
                addr, request_id=request.request_id
            )

    async def _run_pd(
        self,
        request: GenerationRequest,
        q: asyncio.Queue[Union[Exception, GenerationResponse]],
    ):
        """
        Send the generation request to a PD worker and yield its response.
        The PD worker is selected based on hashing the request ID.
        """
        if not self.to_pd_sockets:
            raise RuntimeError(
                "No PD workers configured: pd_addr_list is empty."
            )

        try:
            payload = self.encoder.encode(request)
        except Exception as e:
            raise RuntimeError("Failed to serialize GenerationRequest") from e

        msg = (RequestType.GENERATION, payload)
        health_endpoints = self.pd_service_discovery.get_health_endpoints()
        request_stats = self.pd_request_stats_monitor.get_request_stats()
        addr = self.pd_router.route_request(health_endpoints, request_stats)
        self.pd_request_stats_monitor.on_new_request(
            addr, request_id=request.request_id
        )

        try:
            socket = self.to_pd_sockets[addr]
            if lm_service_envs.TIMECOUNT_ENABLED:
                proxy_to_pd_time_start = time.perf_counter()
            await socket.send_multipart(msg, copy=False)
            finished = False
            while not finished:
                response = await self._await_with_timeout(request.request_id, q)
                if isinstance(response, Exception):
                    raise response
                if (
                    lm_service_envs.TIMECOUNT_ENABLED
                    and isinstance(response, GenerationResponse)
                    and response.proxy_to_worker_time_end
                ):
                    self.pd_metrics_logger.add_proxy_to_instance_time(
                        addr,
                        response.proxy_to_worker_time_end
                        - proxy_to_pd_time_start,  # type: ignore
                    )
                finished = response.finish_reason is not None
                yield response
        finally:
            self.pd_request_stats_monitor.on_request_completed(
                addr, request_id=request.request_id
            )

    async def _run_prefill(
        self,
        request: GenerationRequest,
        q: asyncio.Queue[Union[Exception, GenerationResponse]],
    ):
        """
        Send the prefill request to one encoder worker.
        """
        if not self.to_p_sockets:
            raise RuntimeError(
                "No Prefill workers configured: p_addr_list is empty."
            )

        try:
            payload = self.encoder.encode(request)
        except Exception as e:
            raise RuntimeError("Failed to serialize GenerationRequest") from e

        msg = (RequestType.PREFILL, payload)
        health_endpoints = self.p_service_discovery.get_health_endpoints()
        request_stats = self.p_request_stats_monitor.get_request_stats()
        addr = self.p_router.route_request(health_endpoints, request_stats)
        self.p_request_stats_monitor.on_new_request(
            addr, request_id=request.request_id
        )

        try:
            socket = self.to_p_sockets[addr]
            if lm_service_envs.TIMECOUNT_ENABLED:
                proxy_to_p_time_start = time.perf_counter()
            await socket.send_multipart(msg, copy=False)
            response = await self._await_with_timeout(request.request_id, q)
            if (
                lm_service_envs.TIMECOUNT_ENABLED
                and isinstance(response, GenerationResponse)
                and response.proxy_to_worker_time_end
            ):
                self.p_metrics_logger.add_proxy_to_instance_time(
                    addr,
                    response.proxy_to_worker_time_end - proxy_to_p_time_start,  # type: ignore
                )

            if isinstance(response, Exception):
                raise response
        finally:
            self.p_request_stats_monitor.on_request_completed(
                addr, request_id=request.request_id
            )

    async def _run_decode(
        self,
        request: GenerationRequest,
        q: asyncio.Queue[Union[Exception, GenerationResponse]],
    ):
        """
        Send the generation request to a decode worker and yield its response.
        """
        if not self.to_d_sockets:
            raise RuntimeError(
                "No Decode workers configured: d_addr_list is empty."
            )

        try:
            payload = self.encoder.encode(request)
        except Exception as e:
            raise RuntimeError("Failed to serialize GenerationRequest") from e

        msg = (RequestType.GENERATION, payload)
        health_endpoints = self.d_service_discovery.get_health_endpoints()
        request_stats = self.d_request_stats_monitor.get_request_stats()
        addr = self.d_router.route_request(health_endpoints, request_stats)
        self.d_request_stats_monitor.on_new_request(
            addr, request_id=request.request_id
        )

        try:
            socket = self.to_d_sockets[addr]
            if lm_service_envs.TIMECOUNT_ENABLED:
                proxy_to_d_time_start = time.perf_counter()
            await socket.send_multipart(msg, copy=False)
            finished = False
            while not finished:
                response = await self._await_with_timeout(request.request_id, q)
                if isinstance(response, Exception):
                    raise response
                if (
                    lm_service_envs.TIMECOUNT_ENABLED
                    and isinstance(response, GenerationResponse)
                    and response.proxy_to_worker_time_end
                ):
                    self.d_metrics_logger.add_proxy_to_instance_time(
                        addr,
                        response.proxy_to_worker_time_end
                        - proxy_to_d_time_start,  # type: ignore
                    )
                finished = response.finish_reason is not None
                yield response
        finally:
            self.d_request_stats_monitor.on_request_completed(
                addr, request_id=request.request_id
            )

    def _to_request_output(self, resp: GenerationResponse) -> RequestOutput:
        """Convert a PD/Generate response to vLLM RequestOutput.

        This creates a single CompletionOutput. If the response includes
        text/token_ids attributes, they are used; otherwise defaults are used.
        """
        text = getattr(resp, "text", "")
        token_ids = getattr(resp, "token_ids", [])

        completion = CompletionOutput(
            index=0,
            text=text,
            token_ids=token_ids,
            cumulative_logprob=None,
            logprobs=None,
            finish_reason=resp.finish_reason,
            stop_reason=resp.stop_reason,
        )

        return RequestOutput(
            request_id=resp.request_id,
            prompt=None,
            prompt_token_ids=resp.prompt_token_ids,
            prompt_logprobs=None,
            outputs=[completion],
            finished=resp.finish_reason is not None,
        )

    async def generate(
        self,
        prompt: PromptType,
        sampling_params: SamplingParams,
        request_id: Optional[str] = None,
        lora_request: Optional[LoRARequest] = None,
        trace_headers: Optional[Mapping[str, str]] = None,
        priority: int = 0,
    ):
        # lazy initialization
        if self.output_handler is None:
            self.output_handler = asyncio.create_task(
                self._run_output_handler()
            )
        if self.encoder_service_discovery.should_launch_health_monitor():
            self.encoder_service_discovery.launch_health_monitor()
        # PD-merged or not
        if self.is_pd_merged:
            if self.pd_service_discovery.should_launch_health_monitor():
                self.pd_service_discovery.launch_health_monitor()
        else:
            if self.p_service_discovery.should_launch_health_monitor():
                self.p_service_discovery.launch_health_monitor()
            if self.d_service_discovery.should_launch_health_monitor():
                self.d_service_discovery.launch_health_monitor()

        if not request_id:
            request_id = uuid.uuid4().hex

        q: asyncio.Queue = asyncio.Queue()
        if request_id in self.queues:
            raise ValueError(f"Request id {request_id} already running.")
        else:
            self.queues[request_id] = q

        # Support both raw string prompts and dict prompts with multimodal data
        prompt_text = prompt["prompt"] if isinstance(prompt, dict) else prompt

        request = GenerationRequest(
            request_id=request_id,
            prompt=prompt_text,
            sampling_params=sampling_params,
            proxy_addr=self.proxy_addr,
        )

        try:
            proxy_ttft_start: float = time.perf_counter()
            ttft_recorded_flag: bool = False
            # need to validate to avoid decode failed later
            req_dict = msgspec.to_builtins(request)
            request = msgspec.convert(req_dict, GenerationRequest, strict=True)

            if _has_mm_data(prompt):
                request.multi_modal_data = _encode_mm_data(
                    prompt["multi_modal_data"]
                )
                await self._run_encode(request, q)

            if self.is_pd_merged:
                async for pd_response in self._run_pd(request, q):
                    yield self._to_request_output(pd_response)
                    ttft_recorded_flag = self.pd_metrics_logger.cal_proxy_ttft(
                        ttft_recorded_flag,
                        proxy_ttft_start,
                        pd_response,
                    )
            else:
                await self._run_prefill(request, q)
                async for d_response in self._run_decode(request, q):
                    yield self._to_request_output(d_response)
                    ttft_recorded_flag = self.d_metrics_logger.cal_proxy_ttft(
                        ttft_recorded_flag,
                        proxy_ttft_start,
                        d_response,
                    )

        except msgspec.ValidationError as e:
            raise RuntimeError(f"Invalid Parameters: {e}.") from e
        finally:
            self.queues.pop(request_id, None)

    async def abort_requests_from_unhealth_endpoints(
        self, server_type, unhealth_endpoints, request_stats_monitor
    ) -> None:
        request_stats = request_stats_monitor.get_request_stats()

        async def fail_request(req_id, iid):
            if req_id in self.queues:
                await self.queues[req_id].put(
                    RuntimeError(
                        f"{server_type} instance {iid} is unhealthy, "
                        f"so abort its request {req_id}."
                    )
                )

        tasks = [
            asyncio.create_task(fail_request(req_id, iid))
            for iid in unhealth_endpoints
            for req_id in request_stats.get(iid).in_flight_requests
        ]

        await asyncio.gather(*tasks, return_exceptions=True)

    def add_unhealthy_task(
        self,
        engine_type: ServerType,
        discovery: HealthCheckServiceDiscovery,
        request_stats_monitor: RequestStatsMonitor,
        tasks: list[Any],
    ) -> None:
        unhealthy_endpoints = discovery.get_unhealth_endpoints()
        if unhealthy_endpoints:
            tasks.append(
                self.abort_requests_from_unhealth_endpoints(
                    server_type=engine_type,
                    unhealth_endpoints=unhealthy_endpoints,
                    request_stats_monitor=request_stats_monitor,
                )
            )

    async def _worker_register_handler(
        self, worker_register_req: WorkerRegisterRequest
    ):
        """Handle worker register request."""
        address = worker_register_req.address
        server_type = worker_register_req.server_type

        SERVER_TYPE_TO_SOCKET_MAP = {
            ServerType.E_INSTANCE: self.to_encode_sockets,
            ServerType.PD_INSTANCE: self.to_pd_sockets,
            ServerType.P_INSTANCE: self.to_p_sockets,
            ServerType.D_INSTANCE: self.to_d_sockets,
        }
        if server_type in SERVER_TYPE_TO_SOCKET_MAP:
            socket_dict = SERVER_TYPE_TO_SOCKET_MAP[server_type]
            if address not in socket_dict:
                try:
                    socket = self.ctx.socket(zmq.constants.PUSH)
                    socket.connect(address)
                    socket_dict[address] = socket
                except zmq.ZMQError as e:
                    logger.error(
                        f"Failed to connect to worker {address} with error: {e}"
                    )
        else:
            logger.error(
                f"_worker_register_handler fail, unknown server type {server_type}"
            )
            return

        logger.info(f"Connected to worker {address} success")

    async def _run_output_handler(self) -> None:
        """Background task to pull responses and dispatch to request queues.

        Binds a PULL socket on proxy_addr and receives multipart messages of
        the form (response_type, payload). Decodes payload into a
        GenerationResponse and enqueues it into the corresponding request queue
        keyed by request_id.
        """
        socket: Optional[zmq.asyncio.Socket] = None
        decoder = msgspec.msgpack.Decoder(GenerationResponse)
        failure_decoder = msgspec.msgpack.Decoder(FailureResponse)
        heartbeat_decoder = msgspec.msgpack.Decoder(HeartbeatResponse)
        metrics_decoder = msgspec.msgpack.Decoder(MetricsResponse)
<<<<<<< HEAD
        sigterm_decoder = msgspec.msgpack.Decoder(ShutdownRequest)
=======
        worker_register_decoder = msgspec.msgpack.Decoder(WorkerRegisterRequest)
>>>>>>> 1ad6dc35
        try:
            socket = self.ctx.socket(zmq.constants.PULL)
            socket.bind(self.proxy_addr)
            timeout = self.health_check_interval * self.health_threshold / 2

            while True:
                tasks: list[asyncio.Task] = []
                self.add_unhealthy_task(
                    engine_type=ServerType.E_INSTANCE,
                    discovery=self.encoder_service_discovery,
                    request_stats_monitor=self.encoder_request_stats_monitor,
                    tasks=tasks,
                )
                if self.is_pd_merged:
                    self.add_unhealthy_task(
                        engine_type=ServerType.PD_INSTANCE,
                        discovery=self.pd_service_discovery,
                        request_stats_monitor=self.pd_request_stats_monitor,
                        tasks=tasks,
                    )
                else:
                    self.add_unhealthy_task(
                        engine_type=ServerType.P_INSTANCE,
                        discovery=self.p_service_discovery,
                        request_stats_monitor=self.p_request_stats_monitor,
                        tasks=tasks,
                    )
                    self.add_unhealthy_task(
                        engine_type=ServerType.D_INSTANCE,
                        discovery=self.d_service_discovery,
                        request_stats_monitor=self.d_request_stats_monitor,
                        tasks=tasks,
                    )

                if tasks:
                    await asyncio.gather(*tasks, return_exceptions=True)

                # Check if the engine is alive:
                if not await socket.poll(timeout=timeout):
                    continue
                resp_type, payload = await socket.recv_multipart()

                # Decode response according to its type.
                # TODO : judge whether we need to add PREFILL response type
                resp: Union[
                    GenerationResponse,
                    HeartbeatResponse,
                    FailureResponse,
                    MetricsResponse,
<<<<<<< HEAD
                    ShutdownRequest,
=======
                    WorkerRegisterRequest,
>>>>>>> 1ad6dc35
                ]
                # TODO: maybe we can have a mapping from resp_type to prefill
                if resp_type in (
                    ResponseType.GENERATION,
                    ResponseType.ENCODE,
                    ResponseType.PREFILL,
                ):
                    resp = decoder.decode(payload)
                elif resp_type == ResponseType.HEARTBEAT:
                    resp = heartbeat_decoder.decode(payload)
                elif resp_type == ResponseType.FAILURE:
                    resp = failure_decoder.decode(payload)
                elif resp_type == ResponseType.METRICS:
                    resp = metrics_decoder.decode(payload)
<<<<<<< HEAD
                elif resp_type == ResponseType.SIGTERM:
                    resp = sigterm_decoder.decode(payload)
                    task = asyncio.create_task(self.handle_sigterm_from_worker(resp))
                    task.add_done_callback(
                        lambda t: logger.error(
                            "Exception in handle_sigterm_from_worker: %s", t.exception()
                        ) if t.exception() is not None and not t.cancelled() else None
                    )
=======
                elif resp_type == RequestType.REGISTER:
                    resp = worker_register_decoder.decode(payload)
                    asyncio.create_task(self._worker_register_handler(resp))
>>>>>>> 1ad6dc35
                else:
                    raise RuntimeError(
                        f"Unknown response type from worker: {resp_type.decode()}"
                    )

                if resp.request_id not in self.queues:
                    if resp_type not in (
                        ResponseType.HEARTBEAT,
                        ResponseType.METRICS,
<<<<<<< HEAD
                        ResponseType.SIGTERM,
=======
                        RequestType.REGISTER,
>>>>>>> 1ad6dc35
                    ):
                        logger.warning(
                            "Request %s may have been aborted, ignore response.",
                            resp.request_id,
                        )
                elif isinstance(resp, FailureResponse):
                    self.queues[resp.request_id].put_nowait(
                        RuntimeError(f"Request error: {resp.error_message}")
                    )
                else:
                    self.queues[resp.request_id].put_nowait(resp)

        except Exception as e:
            # TODO: maybe there is a more fine-grained way to handle errors.
            # For now, if there is any error, we terminate all requests.
            for q in self.queues.values():
                q.put_nowait(e)
        finally:
            if socket is not None:
                socket.close(linger=0)

    def encode(
        self,
        prompt: PromptType,
        pooling_params: PoolingParams,
        request_id: str,
        lora_request: Optional[LoRARequest] = None,
        trace_headers: Optional[Mapping[str, str]] = None,
        priority: int = 0,
    ) -> AsyncGenerator[PoolingRequestOutput, None]:
        raise NotImplementedError

    async def abort(self, request_id: str) -> None:
        raise NotImplementedError

    async def get_vllm_config(self) -> VllmConfig:
        """Get the vllm configuration of the vLLM engine."""
        raise NotImplementedError

    async def get_model_config(self) -> ModelConfig:
        return self.model_config

    async def get_input_preprocessor(self) -> InputPreprocessor:
        raise NotImplementedError

    async def get_tokenizer(self) -> AnyTokenizer:
        raise NotImplementedError

    async def is_tracing_enabled(self) -> bool:
        return False

    async def do_log_stats(self) -> None:
        pass

    async def check_health(self, server_type: ServerType, addr: str):
        # lazy initialization
        if self.output_handler is None:
            self.output_handler = asyncio.create_task(
                self._run_output_handler()
            )
        request_id = str(uuid.uuid4())
        request = HeartbeatRequest(
            request_id=request_id, proxy_addr=self.proxy_addr
        )
        q: asyncio.Queue = asyncio.Queue()
        self.queues[request_id] = q
        try:
            payload = self.encoder.encode(request)
            msg = (RequestType.HEARTBEAT, payload)
            _, sockets = self._get_sockets_and_server_types_from_addr(
                addr, server_type
            )
            socket = sockets[addr]

            await socket.send_multipart(msg, copy=False)
            response = await q.get()
            if (
                isinstance(response, HeartbeatResponse)
                and response.status == "OK"
            ):
                return True
            elif isinstance(response, Exception):
                raise response
            else:
                return False

        except Exception as e:
            raise RuntimeError(
                f"Health check failed for {server_type} {addr}, exception: {e}"
            ) from e
        finally:
            self.queues.pop(request_id, None)

    async def get_metrics(self, server_type: ServerType, addr: str):
        request_id = str(uuid.uuid4())
        request = MetricsRequest(
            request_id=request_id, proxy_addr=self.proxy_addr
        )
        q: asyncio.Queue = asyncio.Queue()
        self.queues[request_id] = q
        try:
            payload = self.encoder.encode(request)
            msg = (RequestType.METRICS, payload)
            _, sockets = self._get_sockets_and_server_types_from_addr(
                addr, server_type
            )
            socket = sockets[addr]

            await socket.send_multipart(msg, copy=False)
            response = await q.get()
            # calculate proxy to pd/encode time
            if (
                isinstance(response, MetricsResponse)
                and response.metrics is not None
            ):
                # calculate proxy to pd/encode time average
                # add to metrics
                proxy_ttft_avg: float = 0.0
                if server_type == ServerType.E_INSTANCE:
                    proxy2instance_avg = self.encoder_metrics_logger.get_avg_proxy_to_instance_time(
                        addr
                    )
                elif server_type == ServerType.PD_INSTANCE:
                    proxy2instance_avg = (
                        self.pd_metrics_logger.get_avg_proxy_to_instance_time(
                            addr
                        )
                    )
                    proxy_ttft_avg = self.pd_metrics_logger.get_avg_proxy_ttft()
                elif server_type == ServerType.P_INSTANCE:
                    proxy2instance_avg = (
                        self.p_metrics_logger.get_avg_proxy_to_instance_time(
                            addr
                        )
                    )
                elif server_type == ServerType.D_INSTANCE:
                    proxy2instance_avg = (
                        self.d_metrics_logger.get_avg_proxy_to_instance_time(
                            addr
                        )
                    )
                    proxy_ttft_avg = self.d_metrics_logger.get_avg_proxy_ttft()
                for engine_id in response.metrics:
                    response.metrics[engine_id].update(
                        {
                            "proxy_to_instance_time_avg": proxy2instance_avg,  # type: ignore
                            "proxy_ttft_avg": proxy_ttft_avg,  # type: ignore
                        }
                    )

                return response.metrics
            elif isinstance(response, Exception):
                raise response
            else:
                return None

        except Exception as e:
            raise RuntimeError(
                "Get metrics failed for %s %s, exception: %s"
                % (server_type, addr, e)
            ) from e
        finally:
            self.queues.pop(request_id, None)

    async def exit_instance(self, addr: str, server_type: Optional[ServerType]) -> None:
        """
        request the specified instance to exit gracefully:
        1. add the instance to the draining set (stop routing new requests)
        2. send EXIT request
        3. the instance will remove itself from service discovery
        """

        # lazy initialization
        if self.output_handler is None:
            self.output_handler = asyncio.create_task(
                self._run_output_handler()
            )
        if addr is None:
            logger.warning(
                "Exit instance failed, addr is None.",
            )
            return
        worker_addr = (
            f"{self.transfer_protocol}://{addr}"
            if not addr.startswith(self.transfer_protocol)
            else addr
        )
        server_type, sockets = self._get_sockets_and_server_types_from_addr(
            worker_addr, server_type
        )
        socket = sockets.get(worker_addr, None)
        if socket is None:
            logger.warning(
                "Exit instance failed for %s, addr %s not found.",
                server_type,
                worker_addr,
            )
            return
        # Create exit request
        request_id = str(uuid.uuid4())
        request = ExitRequest(request_id=request_id)
        try:
            payload = self.encoder.encode(request)
            msg = (RequestType.EXIT, payload)

            await socket.send_multipart(msg, copy=False)
            logger.info(
                "Exit request sent to %s instance addr %s.",
                server_type,
                addr,
            )
        except Exception as e:
            raise RuntimeError(
                "Exit instance failed, exception: %s" % (e)
            ) from e
        sockets.pop(worker_addr, None)  # stop routing new requests
        node_key = (
            f"{lm_service_envs.LM_SERVICE_REDIS_KEY_PREFIX}_{server_type.name}"
        )
        if (
            lm_service_envs.LM_SERVICE_METASTORE_CLIENT is not None
            and hasattr(self, "metastore_client")
            and self.metastore_client is not None
            and hasattr(self.metastore_client, "delete_metadata")
        ):
            self.metastore_client.delete_metadata(node_key, worker_addr)

    async def handle_sigterm_from_worker(self, req: ShutdownRequest) -> None:
        # lazy initialization
        if self.output_handler is None:
            self.output_handler = asyncio.create_task(
                self._run_output_handler()
            )
        # find instance id by addr, stop routing new requests to it
        try:
            server_type, sockets = self._get_sockets_and_server_types_from_addr(
                req.addr
            )
        except ValueError:
            logger.warning(
                "Instance addr %s not found.",
                req.addr,
            )
            return
        sockets.pop(req.addr, None)  # stop routing new requests to it
        logger.info(
            "Instance %s addr %s is exiting (reason=%s, in_flight=%d).",
            server_type,
            req.addr,
            req.reason,
            req.in_flight,
        )

    async def _await_with_timeout(
        self,
        request_id: str,
        q: asyncio.Queue[Union[Exception, GenerationResponse]],
    ) -> Union[Exception, GenerationResponse]:
        """wait for response from queue with timeout handling."""
        try:
            resp = await asyncio.wait_for(
                q.get(),
                timeout=lm_service_envs.LM_SERVICE_REQUEST_TIMEOUT_SECONDS,
            )
            return resp
        except asyncio.TimeoutError:
            return RuntimeError(
                f"Request {request_id} timed out "
                f"after {lm_service_envs.LM_SERVICE_REQUEST_TIMEOUT_SECONDS}s "
                f"without worker response."
            )

    async def start_profile(self) -> None:
        raise NotImplementedError

    async def stop_profile(self) -> None:
        raise NotImplementedError

    async def reset_prefix_cache(self, device: Optional[Device] = None) -> None:
        raise NotImplementedError

    async def sleep(self, level: int = 1) -> None:
        raise NotImplementedError

    async def wake_up(self, tags: list[str] | None = None) -> None:
        raise NotImplementedError

    async def is_sleeping(self) -> bool:
        return False

    async def add_lora(self, lora_request: LoRARequest) -> bool:
        raise NotImplementedError

    @property
    def errored(self) -> bool:
        return False

    def dead_error(self) -> Exception:
        return Exception("PDController has failed.")

    def is_running(self) -> bool:
        return True

    def is_stopped(self) -> bool:
        return False

    async def reset_mm_cache(self) -> None:
        raise NotImplementedError

    def _get_sockets_and_server_types_from_addr(
        self, addr: str, server_type: Optional[ServerType] = None
    ) -> tuple[ServerType, dict[str, zmq.asyncio.Socket]]:
        sockets_dict = {
            ServerType.PD_INSTANCE: self.to_pd_sockets,
            ServerType.P_INSTANCE: self.to_p_sockets,
            ServerType.D_INSTANCE: self.to_d_sockets,
            ServerType.E_INSTANCE: self.to_encode_sockets,
        }
        if server_type is None:
            for stype, sockets in sockets_dict.items():
                if addr in sockets:
                    return stype, sockets
        else:
            sockets = sockets_dict.get(server_type, {})
            if addr in sockets:
                return server_type, sockets
        raise ValueError(
            f"Address {addr} not found in any server type sockets."
        )


def _has_mm_data(prompt: PromptType) -> bool:
    if isinstance(prompt, dict):
        return "multi_modal_data" in prompt
    return False


def _encode_mm_data(mm_data: dict[str, Any]) -> dict[str, Any]:
    images = mm_data.get("image", [])
    if not isinstance(images, list):
        images = [images]
    encoded_images = []
    for img in images:
        if isinstance(img, np.ndarray):
            encoded_img = {
                "type": "ndarray",
                "data": img.tobytes(),
                "shape": img.shape,
                "dtype": str(img.dtype),
            }
            encoded_images.append(encoded_img)
    return {"image": encoded_images}<|MERGE_RESOLUTION|>--- conflicted
+++ resolved
@@ -34,11 +34,8 @@
     RequestType,
     ResponseType,
     ServerType,
-<<<<<<< HEAD
     ShutdownRequest,
-=======
     WorkerRegisterRequest,
->>>>>>> 1ad6dc35
 )
 from lm_service.request_stats import RequestStatsMonitor
 from lm_service.routing_logic import (
@@ -705,11 +702,8 @@
         failure_decoder = msgspec.msgpack.Decoder(FailureResponse)
         heartbeat_decoder = msgspec.msgpack.Decoder(HeartbeatResponse)
         metrics_decoder = msgspec.msgpack.Decoder(MetricsResponse)
-<<<<<<< HEAD
         sigterm_decoder = msgspec.msgpack.Decoder(ShutdownRequest)
-=======
         worker_register_decoder = msgspec.msgpack.Decoder(WorkerRegisterRequest)
->>>>>>> 1ad6dc35
         try:
             socket = self.ctx.socket(zmq.constants.PULL)
             socket.bind(self.proxy_addr)
@@ -759,11 +753,8 @@
                     HeartbeatResponse,
                     FailureResponse,
                     MetricsResponse,
-<<<<<<< HEAD
                     ShutdownRequest,
-=======
                     WorkerRegisterRequest,
->>>>>>> 1ad6dc35
                 ]
                 # TODO: maybe we can have a mapping from resp_type to prefill
                 if resp_type in (
@@ -778,7 +769,6 @@
                     resp = failure_decoder.decode(payload)
                 elif resp_type == ResponseType.METRICS:
                     resp = metrics_decoder.decode(payload)
-<<<<<<< HEAD
                 elif resp_type == ResponseType.SIGTERM:
                     resp = sigterm_decoder.decode(payload)
                     task = asyncio.create_task(self.handle_sigterm_from_worker(resp))
@@ -787,11 +777,9 @@
                             "Exception in handle_sigterm_from_worker: %s", t.exception()
                         ) if t.exception() is not None and not t.cancelled() else None
                     )
-=======
                 elif resp_type == RequestType.REGISTER:
                     resp = worker_register_decoder.decode(payload)
                     asyncio.create_task(self._worker_register_handler(resp))
->>>>>>> 1ad6dc35
                 else:
                     raise RuntimeError(
                         f"Unknown response type from worker: {resp_type.decode()}"
@@ -801,11 +789,8 @@
                     if resp_type not in (
                         ResponseType.HEARTBEAT,
                         ResponseType.METRICS,
-<<<<<<< HEAD
                         ResponseType.SIGTERM,
-=======
                         RequestType.REGISTER,
->>>>>>> 1ad6dc35
                     ):
                         logger.warning(
                             "Request %s may have been aborted, ignore response.",
