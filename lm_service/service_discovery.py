# SPDX-License-Identifier: Apache-2.0
# SPDX-FileCopyrightText: Copyright contributors to the LM-Service project

import asyncio
import time
from collections import defaultdict
from abc import ABC, abstractmethod

import zmq
import zmq.asyncio

from lm_service.protocol.protocol import ServerType
from lm_service.logger_utils import init_logger

logger = init_logger(__name__)


class ServiceDiscovery(ABC):
    @abstractmethod
    def get_health_endpoints(self) -> list[str]:
        """
        Retrieve a list of available instances for the given service name.

        Args:
            service_name (str): The name of the service to discover.
        Returns:
            list[int]: A list of available instance IDs.
        """
        pass

    @abstractmethod
    def get_unhealth_endpoints(self) -> list[str]:
        """
        Retrieve a list of available instances for the given service name.

        Args:
            service_name (str): The name of the service to discover.

        Returns:
            list[int]: A list of available instance IDs.
        """
        pass


class HealthCheckServiceDiscovery(ServiceDiscovery):
    def __init__(
        self,
        server_type: ServerType,
        instances: dict[str, zmq.asyncio.Socket],
        enable_health_monitor: bool,
        health_check_interval: float,
        health_threshold: int,
        health_check_func,
        lock: asyncio.Lock,
    ):
        self.server_type = server_type
        self._instances = instances
        self._instances_states: dict[str, bool] = defaultdict(lambda: True)
        self._cached_health_instances = [addr for addr in instances.keys()]
        self._cached_unhealth_instances: list[str] = []
        self.enable_health_monitor = enable_health_monitor
        self._health_check_interval = health_check_interval
        self._health_threshold = health_threshold
        self._success_count: dict[str, int] = defaultdict(lambda: 0)
        self._fail_count: dict[str, int] = defaultdict(lambda: 0)
        self._health_check_func = health_check_func
        self._health_monitor_handler = None
        self._lock = lock
        self._timestamp_dict: dict[str, float] = {}

    def get_health_check_func(self):
        return self._health_check_func

    def get_health_check_interval(self):
        return self._health_check_interval

    def should_launch_health_monitor(self) -> bool:
        return (
            self.enable_health_monitor and self._health_monitor_handler is None
        )

    def update_latest_success(self, addr):
        self._timestamp_dict[addr] = time.monotonic()

    def launch_health_monitor(self):
        self._health_monitor_handler = asyncio.create_task(
            self.run_health_check_loop()
        )
        logger.info("Health monitor for %s launched.", self.server_type)

    def get_health_endpoints(self) -> list[str]:
        if not self.enable_health_monitor:
            return [addr for addr in self._instances.keys()]
        if not self._cached_health_instances:
            self._update_health_status()
        return self._cached_health_instances

    def get_unhealth_endpoints(self) -> list[str]:
        return self._cached_unhealth_instances

    async def get_check_health_results(
        self
    ) -> tuple[list[bool], dict[str, zmq.asyncio.Socket]]:
        tasks = [
            asyncio.create_task(
                asyncio.wait_for(
                    self._health_check_func(self.server_type, addr),
                    timeout=self._health_check_interval,
                )
            )
            for addr in self._instances.keys()
        ]
        results = await asyncio.gather(*tasks, return_exceptions=True)
        return results, self._instances

    async def run_health_check_loop(self):
        while True:
            start_time = time.monotonic()
<<<<<<< HEAD
            results, _ = await self.get_check_health_results()
=======
            tasks = []
            addrs_to_check = []

            for addr in self._instances.keys():
                last_ts = self._timestamp_dict.get(addr, 0)
                if start_time - last_ts >= self._health_check_interval:
                    addrs_to_check.append(addr)
                    tasks.append(
                        asyncio.create_task(
                            asyncio.wait_for(
                                self._health_check_func(self.server_type, addr),
                                timeout=self._health_check_interval,
                            )
                        )
                    )
                else:
                    self._update_health_counts(addr, True)

            # If nothing to run, just sleep
            if not tasks:
                await asyncio.sleep(self._health_check_interval)
                continue

            results = await asyncio.gather(*tasks, return_exceptions=True)
>>>>>>> f98ceb05

            for addr, result in zip(addrs_to_check, results):
                if isinstance(result, bool) and result:
                    self._update_health_counts(addr, True)
                else:
                    self._update_health_counts(addr, False)
                    logger.warning(
                        "Health check for %s %s failed, reason is (%s).",
                        self.server_type,
                        addr,
                        "timeout"
                        if isinstance(result, asyncio.TimeoutError)
                        else result,
                    )
            async with self._lock:
                self._update_health_status()

            elapsed = time.monotonic() - start_time
            sleep_time = max(0, self._health_check_interval - elapsed)
            await asyncio.sleep(sleep_time)

    def _update_health_counts(self, addr: str, is_succ: bool):
        if is_succ:
            self._success_count[addr] = min(
                self._health_threshold, self._success_count.get(addr, 0) + 1
            )
            self._fail_count[addr] = 0
        else:
            self._fail_count[addr] = min(
                self._health_threshold, self._fail_count.get(addr, 0) + 1
            )
            self._success_count[addr] = 0

    def _update_health_status(self):
        for addr in self._instances.keys():
            if (
                self._instances_states[addr]
                and self._fail_count.get(addr, 0) >= self._health_threshold
            ):
                self._instances_states[addr] = False
                logger.info(
                    "Instance %s %s marked as unhealthy.",
                    self.server_type,
                    addr,
                )
            elif (
                not self._instances_states[addr]
                and self._success_count.get(addr, 0) >= self._health_threshold
            ):
                self._instances_states[addr] = True
                logger.info(
                    "Instance %s %s marked as healthy.", self.server_type, addr
                )

        self._cached_health_instances = [
            addr for addr, healthy in self._instances_states.items() if healthy
        ]
        self._cached_unhealth_instances = [
            addr
            for addr, healthy in self._instances_states.items()
            if not healthy
        ]

    async def remove_instance(self, addr: str):
        """
        Remove the instance from tracking when it is exited.
        """
        async with self._lock:
            sock = self._instances.pop(addr, None)
            if sock:
                try:
                    sock.close(linger=0)
                except Exception:
                    logger.warning("Failed closing socket %s.", addr)
            self._instances_states.pop(addr, None)
            self._success_count.pop(addr, None)
            self._fail_count.pop(addr, None)
            self._update_health_status()
            logger.info(
                "ServiceDiscovery(%s) removed instance %s.",
                self.server_type,
                addr,
            )<|MERGE_RESOLUTION|>--- conflicted
+++ resolved
@@ -116,9 +116,6 @@
     async def run_health_check_loop(self):
         while True:
             start_time = time.monotonic()
-<<<<<<< HEAD
-            results, _ = await self.get_check_health_results()
-=======
             tasks = []
             addrs_to_check = []
 
@@ -143,7 +140,6 @@
                 continue
 
             results = await asyncio.gather(*tasks, return_exceptions=True)
->>>>>>> f98ceb05
 
             for addr, result in zip(addrs_to_check, results):
                 if isinstance(result, bool) and result:
