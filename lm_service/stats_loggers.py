--- conflicted
+++ resolved
@@ -320,16 +320,11 @@
                     else result,
                 )
         logger.info("Metrics for %s instances:" % self.server_type)
-<<<<<<< HEAD
-        for work_addr, metric in metrics.items():
+        for metric in metrics.values():
             logger.info(metric)
 
     def has_d_instance(self) -> bool:
         return (
             self.server_type == ServerType.D_INSTANCE
             or self.server_type == ServerType.PD_INSTANCE
-        )
-=======
-        for metric in metrics.values():
-            logger.info(metric)
->>>>>>> 94d9fa22
+        )