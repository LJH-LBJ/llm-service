--- conflicted
+++ resolved
@@ -29,11 +29,8 @@
     HEARTBEAT = b"\x03"
     METRICS = b"\x04"
     PREFILL = b"\x05"
-<<<<<<< HEAD
-    EXIT = b"\x06"
-=======
     REGISTER = b"\x06"
->>>>>>> 1ad6dc35
+    EXIT = b"\x07"
 
 
 class PDAbortRequest(msgspec.Struct):
@@ -47,11 +44,8 @@
     HEARTBEAT = b"\x03"
     METRICS = b"\x04"
     PREFILL = b"\x05"
-<<<<<<< HEAD
-    SIGTERM = b"\x06"
-=======
     REGISTER = b"\x06"
->>>>>>> 1ad6dc35
+    SIGTERM = b"\x07"
 
 
 class GenerationResponse(msgspec.Struct):
@@ -114,7 +108,6 @@
     metrics: Optional[dict[int, dict[str, Union[int, float]]]]
 
 
-<<<<<<< HEAD
 # Sent from proxy to worker to request graceful shutdown
 class ExitRequest(msgspec.Struct):
     request_id: str
@@ -128,9 +121,9 @@
     server_type: ServerType
     in_flight: int
     reason: str
-=======
+
+
 class WorkerRegisterRequest(msgspec.Struct):
     request_id: str
     server_type: ServerType
-    address: str
->>>>>>> 1ad6dc35
+    address: str