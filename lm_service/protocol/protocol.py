# SPDX-License-Identifier: Apache-2.0
# SPDX-FileCopyrightText: Copyright contributors to the LM-Service project

from enum import Enum, auto
from typing import Any, Optional, Union

import msgspec
from vllm import SamplingParams
from vllm.outputs import RequestOutput

# NOTE FOR DEVELOPERS:
# DO NOT USE PICKLE FOR THESE CLASSES. IN A MULTI NODE
# SETUP WE WILL USE TCP. WE CANNOT USE PICKLE OTHERWISE
# WE RISK REMOTE CODE EXECUTION FROM UNSTRUSTED USERS.


class ServerType(Enum):
    E_INSTANCE = auto()
    PD_INSTANCE = auto()
    P_INSTANCE = auto()
    D_INSTANCE = auto()
    PROXY = auto()


class RequestType:
    GENERATION = b"\x00"
    ABORT = b"\x01"
    ENCODE = b"\x02"
    HEARTBEAT = b"\x03"
    METRICS = b"\x04"
    PREFILL = b"\x05"


class PDAbortRequest(msgspec.Struct):
    request_id: str


class ResponseType:
    GENERATION = b"\x00"
    FAILURE = b"\x01"
    ENCODE = b"\x02"
    HEARTBEAT = b"\x03"
    METRICS = b"\x04"
    PREFILL = b"\x05"


class GenerationResponse(msgspec.Struct):
    request_id: str
    text: str
    token_ids: list[int]
    prompt_token_ids: list[int]
    finish_reason: Optional[str] = None
    stop_reason: Optional[str] = None
    # TODO: support full protocol.
    logprobs = None
    proxy_to_worker_time_end: Optional[float] = None

    @classmethod
    def from_request_output(
        self, request_output: RequestOutput
    ) -> "GenerationResponse":
        assert len(request_output.outputs) == 1, "Only support N=1 right now."
        out = request_output.outputs[0]
        return GenerationResponse(
            request_id=request_output.request_id,
            text=out.text,
            token_ids=out.token_ids,
            prompt_token_ids=request_output.prompt_token_ids,
            finish_reason=out.finish_reason,
            stop_reason=str(out.stop_reason),
        )


class GenerationRequest(msgspec.Struct):
    request_id: str
    prompt: str
    sampling_params: SamplingParams
    proxy_addr: str
    multi_modal_data: Optional[dict[str, Any]] = None


class HeartbeatRequest(msgspec.Struct):
    request_id: str
    proxy_addr: str


class HeartbeatResponse(msgspec.Struct):
    request_id: str
    status: str = "OK"


class FailureResponse(msgspec.Struct):
    request_id: str
    error_message: str


class MetricsRequest(msgspec.Struct):
    request_id: str
    proxy_addr: str


class MetricsResponse(msgspec.Struct):
    request_id: str
<<<<<<< HEAD
    # [<engine_id>: <metric_name>: <metric_value>]
    metrics: Optional[dict[int, dict[str, Union[int, float]]]]
=======
    metrics: Optional[dict[str, dict[str, Union[str, int, float]]]]
>>>>>>> 2b9af212
<|MERGE_RESOLUTION|>--- conflicted
+++ resolved
@@ -101,9 +101,4 @@
 
 class MetricsResponse(msgspec.Struct):
     request_id: str
-<<<<<<< HEAD
-    # [<engine_id>: <metric_name>: <metric_value>]
-    metrics: Optional[dict[int, dict[str, Union[int, float]]]]
-=======
-    metrics: Optional[dict[str, dict[str, Union[str, int, float]]]]
->>>>>>> 2b9af212
+    metrics: Optional[dict[str, dict[str, Union[str, int, float]]]]