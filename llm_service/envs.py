# SPDX-License-Identifier: Apache-2.0
# SPDX-FileCopyrightText: Copyright contributors to the llm-service project
# SPDX-FileCopyrightText: Copyright contributors to the vLLM project

import os
from typing import Any, Callable

from vllm.envs import env_with_choices

_TRUE_VALUES = {"1", "true", "t", "y", "yes", "on"}

# --8<-- [start:env-vars-definition]
environment_variables: dict[str, Callable[[], Any]] = {
    "TIMECOUNT_ENABLED": lambda: os.getenv("TIMECOUNT_ENABLED", "0").lower()
    in _TRUE_VALUES,
<<<<<<< HEAD
    "WORKER_DRAINING_TIMEOUT": lambda: float(
        os.getenv("WORKER_DRAINING_TIMEOUT", "2.0")
    )
=======
    "TRANSFER_PROTOCOL": env_with_choices(
        "TRANSFER_PROTOCOL", None, ["tcp", "ipc"]
    ),
>>>>>>> ec5a7ecd
}

# --8<-- [end:env-vars-definition]


def __getattr__(name: str):
    # lazy evaluation of environment variables
    if name in environment_variables:
        return environment_variables[name]()
    raise AttributeError(f"module {__name__!r} has no attribute {name!r}")<|MERGE_RESOLUTION|>--- conflicted
+++ resolved
@@ -13,15 +13,12 @@
 environment_variables: dict[str, Callable[[], Any]] = {
     "TIMECOUNT_ENABLED": lambda: os.getenv("TIMECOUNT_ENABLED", "0").lower()
     in _TRUE_VALUES,
-<<<<<<< HEAD
     "WORKER_DRAINING_TIMEOUT": lambda: float(
         os.getenv("WORKER_DRAINING_TIMEOUT", "2.0")
-    )
-=======
+    ),
     "TRANSFER_PROTOCOL": env_with_choices(
         "TRANSFER_PROTOCOL", None, ["tcp", "ipc"]
     ),
->>>>>>> ec5a7ecd
 }
 
 # --8<-- [end:env-vars-definition]
