# SPDX-License-Identifier: Apache-2.0
# SPDX-FileCopyrightText: Copyright contributors to the llm-service project

from enum import Enum, auto
from typing import Any, Optional, Union

import msgspec

from vllm import SamplingParams
from vllm.outputs import RequestOutput

# NOTE FOR DEVELOPERS:
# DO NOT USE PICKLE FOR THESE CLASSES. IN A MULTI NODE
# SETUP WE WILL USE TCP. WE CANNOT USE PICKLE OTHERWISE
# WE RISK REMOTE CODE EXECUTION FROM UNSTRUSTED USERS.


class ServerType(Enum):
    E_INSTANCE = auto()
    PD_INSTANCE = auto()
    P_INSTANCE = auto()
    D_INSTANCE = auto()


class RequestType:
    GENERATION = b"\x00"
    ABORT = b"\x01"
    ENCODE = b"\x02"
    HEARTBEAT = b"\x03"
    METRICS = b"\x04"
<<<<<<< HEAD
    EXIT = b"\x05"
=======
    PREFILL = b"\x05"
>>>>>>> b9a901f6


class PDAbortRequest(msgspec.Struct):
    request_id: str


class ResponseType:
    GENERATION = b"\x00"
    FAILURE = b"\x01"
    ENCODE = b"\x02"
    HEARTBEAT = b"\x03"
    METRICS = b"\x04"
<<<<<<< HEAD
    SIGTERM = b"\x06"
=======
    PREFILL = b"\x05"
>>>>>>> b9a901f6


class GenerationResponse(msgspec.Struct):
    request_id: str
    text: str
    token_ids: list[int]
    prompt_token_ids: list[int]
    finish_reason: Optional[str] = None
    stop_reason: Optional[str] = None
    # TODO: support full protocol.
    logprobs = None
    proxy_to_worker_time_end: Optional[float] = None

    @classmethod
    def from_request_output(
        self, request_output: RequestOutput
    ) -> "GenerationResponse":
        assert len(request_output.outputs) == 1, "Only support N=1 right now."
        out = request_output.outputs[0]
        return GenerationResponse(
            request_id=request_output.request_id,
            text=out.text,
            token_ids=out.token_ids,
            prompt_token_ids=request_output.prompt_token_ids,
            finish_reason=out.finish_reason,
            stop_reason=str(out.stop_reason),
        )


class GenerationRequest(msgspec.Struct):
    request_id: str
    prompt: str
    sampling_params: SamplingParams
    proxy_addr: str
    multi_modal_data: Optional[dict[str, Any]] = None


class HeartbeatRequest(msgspec.Struct):
    request_id: str
    proxy_addr: str


class HeartbeatResponse(msgspec.Struct):
    request_id: str
    status: str = "OK"


class FailureResponse(msgspec.Struct):
    request_id: str
    error_message: str


class MetricsRequest(msgspec.Struct):
    request_id: str
    proxy_addr: str


class MetricsResponse(msgspec.Struct):
    request_id: str
    metrics: Optional[dict[int, dict[str, Union[int, float]]]]


class ExitRequest(msgspec.Struct):
    request_id: str
    reason: str = "user_exit"


class ShutdownRequest(msgspec.Struct):
    request_id: str
    addr: str
    server_type: ServerType
    in_flight: int
    reason: str<|MERGE_RESOLUTION|>--- conflicted
+++ resolved
@@ -28,11 +28,9 @@
     ENCODE = b"\x02"
     HEARTBEAT = b"\x03"
     METRICS = b"\x04"
-<<<<<<< HEAD
-    EXIT = b"\x05"
-=======
+
     PREFILL = b"\x05"
->>>>>>> b9a901f6
+    EXIT = b"\x06"
 
 
 class PDAbortRequest(msgspec.Struct):
@@ -45,11 +43,8 @@
     ENCODE = b"\x02"
     HEARTBEAT = b"\x03"
     METRICS = b"\x04"
-<<<<<<< HEAD
+    PREFILL = b"\x05"
     SIGTERM = b"\x06"
-=======
-    PREFILL = b"\x05"
->>>>>>> b9a901f6
 
 
 class GenerationResponse(msgspec.Struct):
